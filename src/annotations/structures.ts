--- conflicted
+++ resolved
@@ -131,11 +131,8 @@
    * @param wrap - Wrap usage
    * @param restrictions - Optional restrictions based on CDS roles
    * @param computedFields - Optional set of fields that are computed and should be ignored in create scenarios
-<<<<<<< HEAD
    * @param propertyHints - Optional map of hints for specific properties on resource
-=======
    * @param omittedFields - Optional set of fields that should be omitted from MCP entity
->>>>>>> 6eef1052
    */
   constructor(
     name: string,
@@ -149,11 +146,8 @@
     wrap?: McpAnnotationWrap,
     restrictions?: McpRestriction[],
     computedFields?: Set<string>,
-<<<<<<< HEAD
     propertyHints?: Map<string, string>,
-=======
     omittedFields?: Set<string>,
->>>>>>> 6eef1052
   ) {
     super(
       name,
